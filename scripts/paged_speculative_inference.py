import argparse
import itertools
import os
import time

import torch
import torch._inductor.config
from fms.models import get_model
from fms.utils import generation, tokenizers
from torch import distributed as dist

import fms_extras.models.paged_llama
from fms_extras.models.speculator import MLPSpeculator
from fms_extras.utils.generation import paged_generate, speculative_generate


# This example script validates the LLaMA implementation by running inference on a couple of prompts.
# torchrun --nproc_per_node=1 scripts/inference.py --variant=7b --model_path=~/models/7B-F --tokenizer=~/models/tokenizer.model --model_source=meta --speculator_path=~/models/speculator_7B_F.pth --compile

parser = argparse.ArgumentParser(
    description="Script to run inference on a causal model"
)
parser.add_argument("--device_type", type=str, default="cuda")
parser.add_argument(
    "--variant",
    type=str,
    default="7b",
    help="The model variant (configuration) to benchmark. E.g. 7b, 13b, 70b.",
)
parser.add_argument(
    "--model_path",
    type=str,
    help="Path to the directory containing LLaMa weights (.pth files sharded by tensor parallel rank, not HF weights)",
)
parser.add_argument(
    "--speculator_path",
    type=str,
    default=None,
    help="Path to the checkpoint containing speculator weights (single .pth file, not HF weights)",
)
parser.add_argument(
    "--model_source",
    type=str,
    help="Source of the checkpoint. E.g. 'meta', 'hf', None",
)

parser.add_argument(
    "--checkpoint_sharding",
    type=str,
    default=None,
    help="type of weight sharding. E.g. tensor-parallel (tp), None",
)
parser.add_argument(
    "--tokenizer",
    type=str,
    required=True,
    help="Path to the tokenizer (e.g. ~/tokenizer.model)",
)

parser.add_argument(
    "--compile",
    action="store_true",
    help="Use torch.compile (slow for first inference pass)",
)
parser.add_argument(
    "--compile_mode",
    type=str,
    help="Mode for compilation",
    default="default",
    choices=["default", "reduce-overhead"],
)
parser.add_argument(
    "--deterministic",
    action="store_true",
    help="Set torch.use_deterministic_algorithms? Requires env variable `CUBLAS_WORKSPACE_CONFIG=:4096:8`",
)
parser.add_argument(
    "--distributed",
    action="store_true",
    help="This is a distributed job (multiple instances run with RANK+WORLD_SIZE)",
)
parser.add_argument("--context_file", type=str, default=None, help="File to summarize")
parser.add_argument(
    "--batch_input",
    action="store_true",
    help="use a batch of prompts as input (note this is still wip for reduce-overhead=True)",
)

args = parser.parse_args()

if args.batch_input and args.compile and args.compile_mode == "reduce-overhead":
    print(
        "setting compile_mode to default as cudagraphs is not yet supported with batches"
    )
    compile_mode = "default"
else:
    compile_mode = args.compile_mode

local_rank = int(os.getenv("LOCAL_RANK", 0))
world_size = int(os.getenv("WORLD_SIZE", 1))
if args.device_type == "cuda":
    device = torch.device(args.device_type, local_rank)
    torch.cuda.set_device(device)
else:
    device = torch.device(args.device_type)

torch.set_default_dtype(torch.half)

# requires setting environment variable: `CUBLAS_WORKSPACE_CONFIG=:4096:8`
if args.deterministic:
    torch.use_deterministic_algorithms(True)

if args.distributed:
    dist.init_process_group()

print("loading model")
if args.distributed:
    distr_param = "tp"
else:
    if torch.cuda.device_count() > 1 and world_size == 1:
        distr_param = "mp"
    else:
        distr_param = None

model = get_model(
    "paged_llama",
    args.variant,
    model_path=args.model_path,
    checkpoint_sharding=args.checkpoint_sharding,
    device_type=args.device_type,
    source=args.model_source,
    distributed_strategy=distr_param,
    group=dist.group.WORLD,
    norm_eps=1e-6,
)
decode_model = None

tokenizer = tokenizers.get_tokenizer(args.tokenizer)
model.eval()
torch.set_grad_enabled(False)
speculator = None
if args.speculator_path is not None:
    print("loading speculator")
    speculator = MLPSpeculator(
        model.config.emb_dim, 4096, model.config.src_vocab_size, n_predict=3
    )
    speculator.load_state_dict(
        torch.load(args.speculator_path, map_location=device)["model_state"]
    )
    speculator = speculator.to(device)
    print("loading complete on rank", local_rank)

print("initializing paged cache")
# cache setup
from fms_extras.utils.cache.paged import PagedKVCacheManager


use_cache = True
kv_cache_manager = PagedKVCacheManager(
    model.config.nlayers,
    model.config.nheads,
    model.config.emb_dim,
    kv_heads=model.config.kvheads,
    tensor_parallel_size=dist.get_world_size() if args.distributed else 1,
    dtype=torch.get_default_dtype(),
    device=device,
)
print("cache initialization complete on rank", local_rank)


def ids_for_prompt(prompt):
    tokens = tokenizer.tokenize(prompt)
    tokens = ["<s>"] + tokens
    ids = tokenizer.convert_tokens_to_ids(tokens)
    ids = torch.tensor(ids, dtype=torch.long, device=device)
    return ids


def print_result(result, inp, n_steps):
    if local_rank != 0:
        return
    # stop at EOS token if present
    result = generation.truncate_after_eos(
        result, tokenizer.convert_tokens_to_ids("</s>")
    )
    # print(result)
    # print(tokenizer.convert_ids_to_tokens(result))
    print(tokenizer.convert_tokens_to_string(tokenizer.convert_ids_to_tokens(result)))
    print(f"{len(result) - len(inp)} tokens in {n_steps} steps")
    print()


def infer(ids, warmup):
    # With greedy generation (do_sample=False) we _should_ always get the same results.
    # There is currently a bug in start_pos for batched rotary embeddings that can lead
    # varying results for the same prompt.
    if local_rank == 0:
        print("==================")

    cudagraphs = compile_mode == "reduce-overhead"

<<<<<<< HEAD
    if speculator:
        result, n_steps, generated_token_time_out = speculative_generate(
            model,
            ids,
            speculator,
            kv_cache_manager,
            new_tokens=100,
            max_seq_len=model.config.max_expected_seq_len,
            decode_model=decode_model,
            # todo: we can only reduce-overhead for now when batch size is 1
            flatting=not (args.compile and compile_mode == "reduce-overhead"),
            cudagraphs=cudagraphs,
        )
    else:
        result, n_steps, generated_token_time_out = paged_generate(
            model,
            ids,
            kv_cache_manager,
            max_new_tokens=100,
            max_seq_len=model.config.max_expected_seq_len,
            do_sample=False,
            decode_model=decode_model,
            cudagraphs=cudagraphs,
        )
=======
    result, n_steps, ttft, generated_token_time_out = paged_generate(
        model,
        ids,
        kv_cache_manager,
        max_new_tokens=100,
        max_seq_len=model.config.max_expected_seq_len,
        do_sample=False,
        decode_model=decode_model,
        cudagraphs=cudagraphs,
    )
>>>>>>> cc041d74
    if not warmup:
        total_tokens = 0
        for i in range(len(result)):
            print_result(result[i], ids[i], n_steps)
            total_tokens += len(result[i]) - len(ids[i])
        avg_tokens = total_tokens / len(result)
        print(f"time to first token: {ttft}")
        print(f"time per token (decode): {generated_token_time_out / avg_tokens}")


if args.compile:
    print("compiling model")
    # Bug with kv-cache in PT2.1
    torch._inductor.config.joint_graph_constant_folding = False
    # compiling can make first inference pass slow
    decode_model = model
    decode_model = torch.compile(decode_model, mode=compile_mode, fullgraph=True)
    model = torch.compile(model, fullgraph=True, dynamic=True)
    if speculator:
        speculator = torch.compile(speculator, mode=compile_mode)
        speculator.generate_suffixes = torch.compile(
            speculator.generate_suffixes, mode=compile_mode
        )

template = "Below is an instruction that describes a task. Write a response that appropriately completes the request.\n\n### Instruction:\n{}\n\n### Response:"

prompt1 = template.format("Provide a list of instructions for preparing chicken soup.")
prompt2 = template.format("Explain some popular greetings in Spanish.")
prompt3 = template.format("Explain to me why ignorance is bliss.")
prompt4 = template.format(
    "I have just come into a very large sum of money. I received the money from my parents who told me I could do whatever I want with it. My first thought was to go to a financial advisor. Provide me a list of things that I can do with my new found wealth."
)

prompt1 = ids_for_prompt(prompt1)
prompt2 = ids_for_prompt(prompt2)
prompt3 = ids_for_prompt(prompt3)
prompt4 = ids_for_prompt(prompt4)

if args.batch_input:
    ids = [prompt1, prompt2, prompt3, prompt4]
else:
    ids = [prompt1]

infer(ids, warmup=True)
print("generating output", local_rank)
infer(ids, warmup=True)
infer(ids, warmup=False)<|MERGE_RESOLUTION|>--- conflicted
+++ resolved
@@ -199,9 +199,8 @@
 
     cudagraphs = compile_mode == "reduce-overhead"
 
-<<<<<<< HEAD
     if speculator:
-        result, n_steps, generated_token_time_out = speculative_generate(
+        result, n_steps, ttft, generated_token_time_out = speculative_generate(
             model,
             ids,
             speculator,
@@ -214,7 +213,7 @@
             cudagraphs=cudagraphs,
         )
     else:
-        result, n_steps, generated_token_time_out = paged_generate(
+        result, n_steps, ttft, generated_token_time_out = paged_generate(
             model,
             ids,
             kv_cache_manager,
@@ -224,18 +223,6 @@
             decode_model=decode_model,
             cudagraphs=cudagraphs,
         )
-=======
-    result, n_steps, ttft, generated_token_time_out = paged_generate(
-        model,
-        ids,
-        kv_cache_manager,
-        max_new_tokens=100,
-        max_seq_len=model.config.max_expected_seq_len,
-        do_sample=False,
-        decode_model=decode_model,
-        cudagraphs=cudagraphs,
-    )
->>>>>>> cc041d74
     if not warmup:
         total_tokens = 0
         for i in range(len(result)):
